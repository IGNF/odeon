[![License: GPL v3](https://img.shields.io/badge/License-GPLv3-blue.svg)](https://www.gnu.org/licenses/gpl-3.0)

# ODEON Landcover

<<<<<<< HEAD
[![License: MIT](https://img.shields.io/badge/License-MIT-blue.svg)](https://opensource.org/licenses/MIT) for code

ODEON stands for Object Delineation on Earth Observations with Neural network. It is a set of command-line tools performing semantic segmentation on remote sensing images (aerial and/or satellite) with as many layers as you wish
=======
ODEON stands for Object Delineation on Earth Observations with Neural network.
It is a set of command-line tools performing semantic segmentation on remote
sensing images (aerial and/or satellite) with as many layers as you wish.

## Installation

These instruction assume that you already have [conda](https://conda.io/) installed.

First, download and extract a copy of odeon from [repository](https://gitlab.com/dai-projets/odeon-landcover).
Then navigate to the root of the odeon directory in a terminal and run the following:

```bash
# Install the environment
conda env create --file=environment.yml

# Activate the environment
conda activate odeon

# Install snorkel in the environment
pip install .
```

## Quickstart

Odeon toolkit is run through main command:
```bash
$ odeon
usage: odeon [-h] -c CONFIG [-v] {sample_grid,trainer}
odeon: error: the following arguments are required: tool, -c/--config
```

Each tool needs a specific JSON configuration file. Available schemas can be found in `odeon/scripts/json_defaults` folder.

More information is available in `docs` folder
>>>>>>> 02dfb036
<|MERGE_RESOLUTION|>--- conflicted
+++ resolved
@@ -2,11 +2,6 @@
 
 # ODEON Landcover
 
-<<<<<<< HEAD
-[![License: MIT](https://img.shields.io/badge/License-MIT-blue.svg)](https://opensource.org/licenses/MIT) for code
-
-ODEON stands for Object Delineation on Earth Observations with Neural network. It is a set of command-line tools performing semantic segmentation on remote sensing images (aerial and/or satellite) with as many layers as you wish
-=======
 ODEON stands for Object Delineation on Earth Observations with Neural network.
 It is a set of command-line tools performing semantic segmentation on remote
 sensing images (aerial and/or satellite) with as many layers as you wish.
@@ -40,5 +35,4 @@
 
 Each tool needs a specific JSON configuration file. Available schemas can be found in `odeon/scripts/json_defaults` folder.
 
-More information is available in `docs` folder
->>>>>>> 02dfb036
+More information is available in `docs` folder