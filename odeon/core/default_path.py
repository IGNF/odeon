import os
from pathlib import Path

HOME = str(Path.home())
INSTALL_PATH_VAR: str | None = os.environ.get("ODEON_INSTALL_PATH")
if INSTALL_PATH_VAR:
    ODEON_PATH: Path = Path(INSTALL_PATH_VAR, '.odeon')
else:
<<<<<<< HEAD
    ODEON_PATH = Path(HOME, '.odeon')
=======
    ODEON_PATH: Path = Path(HOME, '.odeon')
>>>>>>> 4b28c310
ODEON_ENV: Path = Path(ODEON_PATH, 'env.yaml')<|MERGE_RESOLUTION|>--- conflicted
+++ resolved
@@ -6,9 +6,6 @@
 if INSTALL_PATH_VAR:
     ODEON_PATH: Path = Path(INSTALL_PATH_VAR, '.odeon')
 else:
-<<<<<<< HEAD
     ODEON_PATH = Path(HOME, '.odeon')
-=======
-    ODEON_PATH: Path = Path(HOME, '.odeon')
->>>>>>> 4b28c310
+
 ODEON_ENV: Path = Path(ODEON_PATH, 'env.yaml')